use crate::*;
use p3_challenger::{FieldChallenger, GrindingChallenger};
use p3_field::{ExtensionField, Field};
use std::{collections::VecDeque, fmt::Debug};

/// State held by the prover in a Fiat-Shamir protocol.
///
/// This struct tracks the prover's transcript data and manages interaction
/// with a cryptographic challenger. It collects data to be sent to the verifier,
/// maintains the current transcript for challenge derivation, and supports
/// hints and proof-of-work (PoW) grinding mechanisms.
#[derive(Debug)]
pub struct ProverState<F, EF, Challenger> {
    /// Cryptographic challenger used to sample challenges and observe data.
    challenger: Challenger,

    /// Transcript data (proof data) accumulated during protocol execution,
    /// to be sent to the verifier.
    proof_data: Vec<F>,

<<<<<<< HEAD
    merkle_hints: VecDeque<Vec<[F; 8]>>,
=======
    /// Indicates whether padding is used for alignment by LEAN_ISA_VECTOR_LEN (set to true for recursion)
    padding: bool,
>>>>>>> 981b4f2c

    // number of empty field elements, added to simplify the recursive proof, but could be removed to reduce proof size
    n_zeros: usize,

    /// Marker to keep track of the extension field type without storing it explicitly.
    _extension_field: std::marker::PhantomData<EF>,
}

impl<F, EF, Challenger> ProverState<F, EF, Challenger>
where
    EF: ExtensionField<F>,
    F: Field,
    Challenger: FieldChallenger<F> + GrindingChallenger<Witness = F>,
{
    /// Create a new prover state with a given domain separator and challenger.
    ///
    /// # Arguments
    /// - `domain_separator`: Used to bind this transcript to a specific protocol context.
    /// - `challenger`: The initial cryptographic challenger state.
    ///
    /// # Returns
    /// A fresh `ProverState` ready to accumulate data.
    #[must_use]
    pub fn new(challenger: Challenger, padding: bool) -> Self
    where
        Challenger: Clone,
    {
        Self {
            challenger,
            proof_data: Vec::new(),
<<<<<<< HEAD
            merkle_hints: VecDeque::new(),
=======
            padding,
>>>>>>> 981b4f2c
            n_zeros: 0,
            _extension_field: std::marker::PhantomData,
        }
    }

    pub fn challenger(&self) -> &Challenger {
        &self.challenger
    }

    pub fn proof_size(&self) -> usize {
        (self.proof_data.len() - self.n_zeros)
            + self
                .merkle_hints
                .iter()
                .map(|p| p.len() * LEAN_ISA_VECTOR_LEN)
                .sum::<usize>()
    }

    pub fn into_proof(self) -> Proof<F> {
        let proof_size = self.proof_size();
        Proof {
            proof_data: self.proof_data,
            proof_size,
            merkle_hints: self.merkle_hints,
        }
    }

    /// Append base field scalars to the transcript and observe them in the challenger.
    ///
    /// # Arguments
    /// - `scalars`: Slice of base field elements to append.
    pub fn add_base_scalars(&mut self, scalars: &[F]) {
        // Extend the proof data vector with these scalars.
        self.proof_data.extend(scalars);

        // Notify the challenger that these scalars have been committed.
        self.challenger.observe_slice(scalars);
    }

    /// Append extension field scalars to the transcript.
    ///
    /// Internally, these are flattened to base field scalars.
    ///
    /// # Arguments
    /// - `scalars`: Slice of extension field elements to append.
    pub fn add_extension_scalars(&mut self, scalars: &[EF]) {
        // Flatten each extension scalar into base scalars and delegate.
        for ef in scalars {
            let mut base_scalars = ef.as_basis_coefficients_slice().to_vec();
            if self.padding {
                self.n_zeros += LEAN_ISA_VECTOR_LEN - base_scalars.len();
                base_scalars.resize(LEAN_ISA_VECTOR_LEN, F::ZERO);
            }
            self.add_base_scalars(&base_scalars);
        }
    }

    /// Append a single extension field scalar to the transcript.
    ///
    /// # Arguments
    /// - `scalar`: Extension field element to append.
    pub fn add_extension_scalar(&mut self, scalar: EF) {
        // Call the multi-scalar function with a one-element slice.
        self.add_extension_scalars(&[scalar]);
    }

    /// Append base field scalars to the transcript as hints.
    ///
    /// Unlike `add_base_scalars`, hints are not observed by the challenger.
    ///
    /// # Arguments
    /// - `scalars`: Slice of base field elements to append.
    pub fn hint_base_scalars(&mut self, scalars: &[F]) {
        assert!(scalars.len() % LEAN_ISA_VECTOR_LEN == 0);
        // Only extend proof data, no challenger observation.
        self.proof_data.extend(scalars);
    }

    pub fn hint_merkle_path(&mut self, path: Vec<[F; 8]>) {
        self.merkle_hints.push_back(path);
    }

    /// Append extension field scalars to the transcript as hints.
    ///
    /// # Arguments
    /// - `scalars`: Slice of extension field elements to append.
    pub fn hint_extension_scalars(&mut self, scalars: &[EF]) {
        assert!(scalars.len() % LEAN_ISA_VECTOR_LEN == 0);
        // Flatten extension field scalars and append as base field scalars.
        self.proof_data.extend(flatten_scalars_to_base(scalars));
    }

    /// Sample a new random extension field element from the challenger.
    ///
    /// # Returns
    /// A new challenge element in the extension field.
    pub fn sample(&mut self) -> EF {
        self.challenger.sample_algebra_element()
    }

    pub fn sample_vec(&mut self, len: usize) -> Vec<EF> {
        (0..len).map(|_| self.sample()).collect()
    }

    /// Sample random bits from the challenger.
    ///
    /// # Arguments
    /// - `bits`: Number of bits to sample.
    ///
    /// # Returns
    /// A uniformly random value with `bits` bits.
    pub fn sample_bits(&mut self, bits: usize) -> usize {
        self.challenger.sample_bits(bits)
    }

    /// Perform PoW grinding and append the witness to the transcript.
    ///
    /// # Arguments
    /// - `bits`: Number of bits of grinding difficulty. If zero, no grinding is performed.
    pub fn pow_grinding(&mut self, bits: usize) {
        // Skip grinding entirely if difficulty is zero.
        if bits == 0 {
            return;
        }

        // Perform grinding and obtain a witness element in the base field.
        let witness = self.challenger.grind(bits);

        // Append the witness to the proof data.
        self.proof_data.push(witness);
        if self.padding {
            for _ in 0..LEAN_ISA_VECTOR_LEN - 1 {
                self.proof_data.push(F::ZERO);
                self.n_zeros += 1;
            }
        }
    }
}

impl<F, EF, Challenger> ChallengeSampler<EF> for ProverState<F, EF, Challenger>
where
    EF: ExtensionField<F>,
    F: Field,
    Challenger: FieldChallenger<F> + GrindingChallenger<Witness = F>,
{
    fn sample_bits(&mut self, bits: usize) -> usize {
        self.sample_bits(bits)
    }

    fn sample(&mut self) -> EF {
        self.sample()
    }

    fn sample_vec(&mut self, len: usize) -> Vec<EF> {
        self.sample_vec(len)
    }
}<|MERGE_RESOLUTION|>--- conflicted
+++ resolved
@@ -18,12 +18,10 @@
     /// to be sent to the verifier.
     proof_data: Vec<F>,
 
-<<<<<<< HEAD
     merkle_hints: VecDeque<Vec<[F; 8]>>,
-=======
+    
     /// Indicates whether padding is used for alignment by LEAN_ISA_VECTOR_LEN (set to true for recursion)
     padding: bool,
->>>>>>> 981b4f2c
 
     // number of empty field elements, added to simplify the recursive proof, but could be removed to reduce proof size
     n_zeros: usize,
@@ -54,11 +52,8 @@
         Self {
             challenger,
             proof_data: Vec::new(),
-<<<<<<< HEAD
             merkle_hints: VecDeque::new(),
-=======
             padding,
->>>>>>> 981b4f2c
             n_zeros: 0,
             _extension_field: std::marker::PhantomData,
         }
@@ -81,6 +76,7 @@
         let proof_size = self.proof_size();
         Proof {
             proof_data: self.proof_data,
+            padding: self.padding,
             proof_size,
             merkle_hints: self.merkle_hints,
         }
